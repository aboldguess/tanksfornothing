--- conflicted
+++ resolved
@@ -203,13 +203,11 @@
   turretLength: 1.5,
   turretHeight: 0.5
 };
-<<<<<<< HEAD
 // Movement coefficients derived from tank stats
 const MAX_SPEED = defaultTank.maxSpeed / 3.6; // convert km/h to m/s
 const MAX_REVERSE_SPEED = defaultTank.maxReverseSpeed / 3.6; // convert km/h to m/s
 const ROT_SPEED = (2 * Math.PI) / defaultTank.bodyRotation; // radians per second
 const MAX_ACCEL = defaultTank.maxAcceleration; // maximum linear acceleration
-=======
 // Movement coefficients derived from tank stats; mutable to apply tank-specific values
 let MAX_SPEED = defaultTank.maxSpeed / 3.6; // convert km/h to m/s
 let MAX_REVERSE_SPEED = defaultTank.maxReverseSpeed / 3.6; // convert km/h to m/s
@@ -218,7 +216,6 @@
 let MAX_TURRET_DECLINE = THREE.MathUtils.degToRad(defaultTank.maxTurretDecline);
 // Acceleration used when W/S are pressed. Tuned so max speed is reached in a few seconds.
 const ACCELERATION = MAX_SPEED / 3;
->>>>>>> bba8d4a9
 let currentSpeed = 0;
 let cameraMode = 'third'; // 'first' or 'third'
 let cameraDistance = 10;
@@ -347,13 +344,11 @@
     new THREE.BoxGeometry(defaultTank.turretWidth, defaultTank.turretHeight, defaultTank.turretLength),
     new THREE.MeshStandardMaterial({ color: 0x777777 })
   );
-<<<<<<< HEAD
   turret.position.y = 0.75;
   gunBarrel = new THREE.Mesh(
-=======
+
   turret.position.y = defaultTank.bodyHeight / 2 + defaultTank.turretHeight / 2;
   const gun = new THREE.Mesh(
->>>>>>> bba8d4a9
     new THREE.CylinderGeometry(0.1, 0.1, 3),
     new THREE.MeshStandardMaterial({ color: 0x777777 })
   );
@@ -466,7 +461,6 @@
   const sensitivity = 0.002;
   // Horizontal mouse movement yaws the turret relative to the hull.
   turret.rotation.y -= e.movementX * sensitivity;
-<<<<<<< HEAD
 
   // Vertical mouse movement adjusts the barrel pitch. Track the amount separately
   // so we can clamp around the base orientation of the gun barrel.
@@ -474,12 +468,10 @@
     gunPitch - e.movementY * sensitivity,
     -0.5,
     0.5
-=======
   turret.rotation.x = THREE.MathUtils.clamp(
     turret.rotation.x - e.movementY * sensitivity,
     -MAX_TURRET_DECLINE,
     MAX_TURRET_INCLINE
->>>>>>> bba8d4a9
   );
   gunBarrel.rotation.z = GUN_BASE_ANGLE + gunPitch;
 }
