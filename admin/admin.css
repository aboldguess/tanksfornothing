/* admin.css
<<<<<<< HEAD
   Summary: Styling for Tanks admin pages with tank-themed cards, forms, sidebar navigation, terrain tables and 3D terrain editor layout including tabbed tools.
   Structure: flex layout with sidebar, reusable card styles and chart container for statistics.
=======
   Summary: Styling for Tanks admin pages with tank-themed cards, forms, sidebar navigation, terrain tables, 3D terrain editor layout and inline field descriptions.
   Structure: Flex layout with sidebar, reusable card styles, chart container for statistics, and helper text styling via .field-desc.
>>>>>>> 43c89f59
   Usage: Linked by all files in /admin for admin panel styling. */

/* Admin pages use a clean flex layout with a sidebar and card-style forms.
   Each form element is block-level for clarity and vertical alignment. */

/* Allow admin pages to scroll while the game view remains fixed */
body {
  overflow: auto;
}

#app {
  padding-top: 60px;
  display: flex;
  min-height: calc(100vh - 60px);
}

#sidebar {
  width: 200px;
  background: #2b361e;
  padding: 20px;
  display: flex;
  flex-direction: column;
}

#sidebar a {
  color: #f5f5f5;
  text-decoration: none;
  margin-bottom: 10px;
}

#mainContent {
  flex: 1;
  padding: 20px;
}

.card {
  background: #3e4b2e; /* dark olive befitting tank theme */
  color: #f5f5f5;
  padding: 20px;
  border-radius: 8px;
  box-shadow: 0 2px 4px rgba(0,0,0,0.4);
  border: 1px solid #2b361e;
}

.instructions {
  margin-bottom: 20px;
}

/* Brief helper text for individual form controls */
.field-desc {
  font-size: 0.85em;
  margin-top: -6px;
  margin-bottom: 10px;
  color: #ddd;
}

.chart-container {
  position: relative;
  height: 200px;
}

/* Ensure each form control sits on its own line for readability */

.card input:not([type="checkbox"]),
.card select,
.card button,
.card label,
.card .checkbox-group {
  display: block;
  width: 100%;
  margin-bottom: 10px;
}

/* Checkbox groups list ammo types vertically */
.card .checkbox-group label {
  display: block;
  width: auto;
  margin-bottom: 4px;
}

/* Layout for terrain editor controls and previews */
#editorCard {
  display: flex;
  gap: 20px;
  height: calc(100vh - 140px);
}

#editorControls {
  flex: 0 0 320px;
  min-width: 220px;
  max-width: 320px;
  overflow-y: auto;
}

#editorViews {
  flex: 1;
  min-width: 300px;
  display: flex;
  flex-direction: column;
}
#editorViews #terrain3d {
  width: 100%;
  flex: 1;
  /* expanded 3D preview fills remaining space */
  min-height: 400px;
}

#toolTabs {
  display: flex;
  gap: 4px;
  margin: 10px 0;
}

.tool-tab {
  flex: 1;
  padding: 6px;
  background: #2b361e;
  color: #f5f5f5;
  border: 1px solid #2b361e;
  cursor: pointer;
}

.tool-tab.active {
  background: #3e4b2e;
  outline: 2px solid #fff;
}

.tool-panel {
  margin-bottom: 10px;
}

.ground-types button {
  border: none;
  padding: 6px 10px;
  margin-right: 5px;
  margin-bottom: 5px;
  cursor: pointer;
  color: #000;
  position: relative;
}

.ground-types button.selected {
  outline: 2px solid #fff;
}

.ground-types .delete-ground {
  position: absolute;
  top: -4px;
  right: -4px;
  font-size: 10px;
  background: #000000aa;
  color: #fff;
  padding: 0 2px;
  border-radius: 50%;
  pointer-events: all;
}

/* Table listing of saved terrains with thumbnail previews */
#terrainTable {
  width: 100%;
  border-collapse: collapse;
  margin-top: 10px;
  margin-bottom: 10px;
}
#terrainTable th,
#terrainTable td {
  border: 1px solid #2b361e;
  padding: 4px;
  text-align: left;
}
.terrain-thumb {
  width: 80px;
  height: 60px;
}
.current-row {
  outline: 2px solid #fff;
}

/* Tank CRUD layout ------------------------------------------------------ */
#tanksTable {
  width: 100%;
  border-collapse: collapse;
  margin-bottom: 15px;
}
#tanksTable th,
#tanksTable td {
  border: 1px solid #2b361e;
  padding: 4px;
  text-align: left;
}
#tanksTable th {
  cursor: pointer; /* allow sorting */
}

#tankForm .form-row {
  display: grid;
  grid-template-columns: repeat(auto-fit, minmax(180px, 1fr));
  gap: 10px;
  margin-bottom: 15px;
}

#tankSections {
  display: grid;
  grid-template-columns: repeat(auto-fit, minmax(250px, 1fr));
  gap: 20px;
}

#tankSections fieldset {
  border: 1px solid #2b361e;
  padding: 10px;
}

#tankPreview {
  width: 100%;
  background: #222;
  margin-top: 10px;
  border: 1px solid #2b361e;
}<|MERGE_RESOLUTION|>--- conflicted
+++ resolved
@@ -1,11 +1,5 @@
 /* admin.css
-<<<<<<< HEAD
-   Summary: Styling for Tanks admin pages with tank-themed cards, forms, sidebar navigation, terrain tables and 3D terrain editor layout including tabbed tools.
-   Structure: flex layout with sidebar, reusable card styles and chart container for statistics.
-=======
-   Summary: Styling for Tanks admin pages with tank-themed cards, forms, sidebar navigation, terrain tables, 3D terrain editor layout and inline field descriptions.
-   Structure: Flex layout with sidebar, reusable card styles, chart container for statistics, and helper text styling via .field-desc.
->>>>>>> 43c89f59
+
    Usage: Linked by all files in /admin for admin panel styling. */
 
 /* Admin pages use a clean flex layout with a sidebar and card-style forms.
