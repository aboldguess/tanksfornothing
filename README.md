--- conflicted
+++ resolved
@@ -44,9 +44,8 @@
  - Create an account at `http://localhost:3000/signup.html` then log in via `http://localhost:3000/login.html`.
  - Open `http://localhost:3000` in a modern browser after logging in to join the battle.
  - Click the screen to capture the mouse and drive the tank.
-<<<<<<< HEAD
  - Visit `http://localhost:3000/admin/admin.html` for the admin dashboard. A sidebar links to dedicated pages for Nations, Tanks, Ammo, Terrain and Game Settings. Manage nations, then create tanks and ammo tied to those nations. The tank form provides class dropdowns, a BR slider, armour and cannon caliber sliders, checkboxes for HE/HEAT/AP/Smoke ammo types, crew and max acceleration sliders, separate sliders for maximum forward and reverse speeds, and controls for incline and rotation times. The ammo form captures name, nation, caliber, armor penetration, type, explosion radius and penetration at 0m/100m. Data persists across restarts.
-=======
+
 - Visit `http://localhost:3000/admin/admin.html` for the admin dashboard. A sidebar links to dedicated pages for Nations, Tanks, Ammo, Terrain and Game Settings. Manage nations, then create tanks and ammo tied to those nations. The tank form provides class dropdowns, a BR slider, armour and cannon caliber sliders, checkboxes for HE/HEAT/AP/Smoke ammo types, crew and engine horsepower sliders, separate sliders for maximum forward and reverse speeds, and controls for incline and rotation times. The ammo form captures name, nation, caliber, armor penetration, type, explosion radius and penetration at 0m/100m. Data persists across restarts.
 
 ### Tank geometry and turret limits
@@ -55,7 +54,6 @@
 - Max Turret Incline / Decline (0–50° / 0–25°)
 - Body Width, Length and Height (1–5m / 1–10m / 1–3m)
 - Turret Width, Length and Height (1–3m / 1–5m / 0.25–2m)
->>>>>>> bba8d4a9
 
 ## Debugging
 The server logs player connections and updates to the console. Use `npm run dev` to auto-restart on changes.